--- conflicted
+++ resolved
@@ -60,13 +60,9 @@
         table.add_row(
             "Min Dist.",
             str(min_distance),
-<<<<<<< HEAD
-            "{:.4f}".format(find_5m_spread(symbol)),
-=======
-            "{:.5g}".format(
+            "{:.4f}".format(
                 find_spread(symbol=symbol, timeframe="5m", manager=manager)
             ),
->>>>>>> 9f1516b3
             "[red]TOO SMALL"
             if find_spread(symbol=symbol, timeframe="5m", manager=manager)
             < min_distance
@@ -163,22 +159,9 @@
     except Exception as e:
         log.warning(f"{e}")
 
-<<<<<<< HEAD
-def trade_qty_001x(max_trade_qty, market_data):
-    trade_qty_001x = max_trade_qty / 500, int(float(market_data[2]))
-    trade_qty_001x = trade_qty_001x[0]
-    return '{:.4g}'.format(trade_qty_001x)
-
-def find_1m_spread(symbol):
-    try:
-        tylerapi.grab_api_data()
-        tyler_1m_spread = tylerapi.get_asset_1m_spread(symbol, tylerapi.grab_api_data())
-=======
->>>>>>> 9f1516b3
-
 def trade_qty_001x(max_trade_qty, market_data):
     trade_qty_001x = max_trade_qty / 500
-    return "{:.5g}".format(trade_qty_001x)
+    return "{:.4g}".format(trade_qty_001x)
 
 
 def find_spread(manager, symbol: str, timeframe: str = "5m"):
