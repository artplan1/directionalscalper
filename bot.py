--- conflicted
+++ resolved
@@ -316,29 +316,7 @@
     except Exception as e:
         log.warning(f"{e}")
 
-<<<<<<< HEAD
-=======
-
-# def get_long_positions():
-#     try:
-#         global long_pos_qty, long_pos_price, long_symbol_realised, long_symbol_cum_realised, long_pos_unpl, long_pos_unpl_pct, long_liq_price
-#         pos_dict = exchange.fetch_positions(
-#             [symbol]
-#         )  # TODO: We can fetch it just once to save some API time
-#         pos_dict = pos_dict[0]
-#         long_pos_qty = float(pos_dict["contracts"])
-#         long_symbol_realised = round(float(pos_dict["info"]["realised_pnl"]), 2)
-#         long_symbol_cum_realised = round(float(pos_dict["info"]["cum_realised_pnl"]), 2)
-#         long_pos_unpl = float(pos_dict["info"]["unrealised_pnl"] or 0)
-#         long_pos_unpl_pct = round(float(pos_dict["percentage"] or 0), 2)
-#         long_pos_price = pos_dict["entryPrice"] or 0
-#         long_liq_price = pos_dict["liquidationPrice"] or 0
-#     except Exception as e:
-#         log.warning(f"{e}")
-
-
-# get_open_orders() [0]order_id, [1]order_price, [2]order_qty
->>>>>>> 9f1516b3
+
 def get_open_orders():
     try:
         order = exchange.fetch_open_orders(symbol)
